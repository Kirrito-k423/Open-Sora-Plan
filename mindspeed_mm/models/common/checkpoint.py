from collections.abc import Iterable
import os
from megatron.core import mpu
import torch
import torch.nn as nn
from torch.utils.checkpoint import checkpoint, checkpoint_sequential

import safetensors


def set_grad_checkpoint(model, use_fp32_attention=False, gc_step=1):
    if not isinstance(model, nn.Module):
        raise AssertionError("model must be nn.Module")

    def set_attr(module):
        module.grad_checkpointing = True
        module.fp32_attention = use_fp32_attention
        module.grad_checkpointing_step = gc_step

    model.apply(set_attr)


def auto_grad_checkpoint(module, *args, **kwargs):
    if getattr(module, "grad_checkpointing", True):
        if not isinstance(module, Iterable):
            return checkpoint(module, *args, **kwargs)
        gc_step = module[0].grad_checkpointing_step
        return checkpoint_sequential(module, gc_step, *args, **kwargs)
    return module(*args, **kwargs)


def load_checkpoint(model, ckpt_path):
    # TODO: 使用统一的接口进行模型保存/加载管理
    if not os.path.isfile(ckpt_path):
        raise FileNotFoundError(f"Could not find checkpoint at {ckpt_path}")
<<<<<<< HEAD
    if 'safetensors' in ckpt_path:
        from safetensors.torch import load_file as safe_load
        ckpt_dict = safe_load(ckpt_path)
    else:
        ckpt_dict = torch.load(ckpt_path, map_location=lambda storage, loc: storage)
=======

    if ckpt_path.endswith("pt") or ckpt_path.endswith("pth"):
        ckpt_dict = torch.load(ckpt_path, map_location=lambda storage, loc: storage)
    elif ckpt_path.endswith(".safetensors"):
        ckpt_dict = safetensors.torch.load_file(ckpt_path)
    else:
        raise ValueError(f"Invalid checkpoint path: {ckpt_path}")
>>>>>>> d5985ff5

    if "pos_embed_temporal" in ckpt_dict:
        del ckpt_dict["pos_embed_temporal"]
    if "pos_embed" in ckpt_dict:
        del ckpt_dict["pos_embed"]
    if "ema_state_dict" in ckpt_dict:  # supports checkpoints from train.py
        ckpt_dict = ckpt_dict["ema_state_dict"]

    replacements = {
        # vae
        "module.": "",
        # dit
        "transformer_blocks": "videodit_blocks",
        "attn1": "self_atten",
        "attn2": "cross_atten",
        "to_q": "proj_q",
        "to_k": "proj_k",
        "to_v": "proj_v",
        "to_out.0": "proj_out",
        "to_out.1": "dropout"
    }

    new_ckpt_dict = {}
    for model_key in ckpt_dict:
        new_key = model_key
        for old, new in replacements.items():
            new_key = new_key.replace(old, new)
        new_ckpt_dict[new_key] = ckpt_dict[model_key]
    ckpt_dict = new_ckpt_dict

    suffixes_1 = ["atten.proj_q.weight", "atten.proj_q.bias", "atten.proj_k.weight", "atten.proj_k.bias",
                  "atten.proj_v.weight", "atten.proj_v.bias", "ff.net.0.proj.weight", "ff.net.0.proj.bias"]
    suffixes_2 = ["atten.proj_out.weight", "ff.net.2.weight"]
    for key, value in ckpt_dict.items():
        if isinstance(value, torch.Tensor):
            if any(key.endswith(suffix) for suffix in suffixes_1):
                ckpt_dict[key] = torch.chunk(value, mpu.get_tensor_model_parallel_world_size(), dim=0)[
                    mpu.get_tensor_model_parallel_rank()]
                # print(f"Key1: {key}, Shape: {ckpt_dict[key].shape}")

            if any(key.endswith(suffix) for suffix in suffixes_2):
                ckpt_dict[key] = torch.chunk(value, mpu.get_tensor_model_parallel_world_size(), dim=1)[
                    mpu.get_tensor_model_parallel_rank()]
                # print(f"Key2: {key}, Shape: {ckpt_dict[key].shape}")
        else:
            # print(f"Key: {key}, Type: {type(value)}")
            pass

    missing_keys, unexpected_keys = model.load_state_dict(ckpt_dict, strict=False)
    print(f"Missing keys: {missing_keys}")
    print(f"Unexpected keys: {unexpected_keys}")<|MERGE_RESOLUTION|>--- conflicted
+++ resolved
@@ -33,13 +33,6 @@
     # TODO: 使用统一的接口进行模型保存/加载管理
     if not os.path.isfile(ckpt_path):
         raise FileNotFoundError(f"Could not find checkpoint at {ckpt_path}")
-<<<<<<< HEAD
-    if 'safetensors' in ckpt_path:
-        from safetensors.torch import load_file as safe_load
-        ckpt_dict = safe_load(ckpt_path)
-    else:
-        ckpt_dict = torch.load(ckpt_path, map_location=lambda storage, loc: storage)
-=======
 
     if ckpt_path.endswith("pt") or ckpt_path.endswith("pth"):
         ckpt_dict = torch.load(ckpt_path, map_location=lambda storage, loc: storage)
@@ -47,7 +40,6 @@
         ckpt_dict = safetensors.torch.load_file(ckpt_path)
     else:
         raise ValueError(f"Invalid checkpoint path: {ckpt_path}")
->>>>>>> d5985ff5
 
     if "pos_embed_temporal" in ckpt_dict:
         del ckpt_dict["pos_embed_temporal"]
