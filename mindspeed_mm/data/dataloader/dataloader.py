from typing import Optional

from torch.distributed import ProcessGroup
from torch.distributed.distributed_c10d import _get_default_group
from torch.utils.data import DataLoader

from mindspeed_mm.data.data_utils.utils import get_seed_worker, collate_fn_default
from mindspeed_mm.data.datasets.t2v_dataset import DynamicVideoTextDataset
from mindspeed_mm.data.dataloader.sampler import (
    Collate,
    LengthGroupedSampler,
    StatefulDistributedSampler,
    VariableVideoBatchSampler,
    BaseRandomBatchSampler,
)
from mindspeed_mm.data.dataloader.data_collator import DATA_COLLATOR


def prepare_base_dataloader(
    dataset,
    batch_size=1,
    shuffle=False,
    seed=1024,
    drop_last=False,
    pin_memory=False,
    num_workers=0,
    collate_param=None,
    **kwargs,
):
    """
    Prepare a dataloader for distributed training. The dataloader will be wrapped by
    `torch.utils.data.DataLoader`.

    Args:
        dataset (`torch.utils.data.Dataset`): The dataset to be loaded.
        shuffle (bool, optional): Whether to shuffle the dataset. Defaults to False.
        seed (int, optional): Random worker seed for sampling, defaults to 1024.
        drop_last (bool, optional): Set to True to drop the last incomplete batch, if the dataset size
            is not divisible by the batch size. If False and the size of dataset is not divisible by
            the batch size, then the last batch will be smaller, defaults to False.
        pin_memory (bool, optional): Whether to pin memory address in CPU memory. Defaults to False.
        num_workers (int, optional): Number of worker threads for this dataloader. Defaults to 0.
        kwargs (dict): optional parameters for ``torch.utils.data.DataLoader``

    Returns:
        :class:`torch.utils.data.DataLoader`: A DataLoader used for training or testing.
    """
    collate_fn = None
    if collate_param:
        data_collate_type = collate_param.pop("model_name")
        collate_fn = DATA_COLLATOR[data_collate_type](**collate_param)

    return DataLoader(
        dataset,
        batch_size=batch_size,
        shuffle=shuffle,
        worker_init_fn=get_seed_worker(seed),
        drop_last=drop_last,
        pin_memory=pin_memory,
        num_workers=num_workers,
        collate_fn=collate_fn
    )


def prepare_sampler_dataloader(
    dataset,
    batch_size=1,
    shuffle=False,
    seed=1024,
    drop_last=False,
    pin_memory=False,
    num_workers=0,
    process_group: Optional[ProcessGroup] = None,
    consumed_samples=0,
    data_sharding=False,
    sampler_type="stateful_distributed_sampler",
    group_frame=False,
    group_resolution=False,
    world_size=-1,
    collate_param=None,
    **kwargs,
):
    """
    Prepare a dataloader for distributed training. The dataloader will be wrapped by
    `torch.utils.data.DataLoader` and `StatefulDistributedSampler`.

    Args:
        dataset (`torch.utils.data.Dataset`): The dataset to be loaded.
        shuffle (bool, optional): Whether to shuffle the dataset. Defaults to False.
        seed (int, optional): Random worker seed for sampling, defaults to 1024.
        add_sampler: Whether to add ``DistributedDataParallelSampler`` to the dataset. Defaults to True.
        drop_last (bool, optional): Set to True to drop the last incomplete batch, if the dataset size
            is not divisible by the batch size. If False and the size of dataset is not divisible by
            the batch size, then the last batch will be smaller, defaults to False.
        pin_memory (bool, optional): Whether to pin memory address in CPU memory. Defaults to False.
        num_workers (int, optional): Number of worker threads for this dataloader. Defaults to 0.
        kwargs (dict): optional parameters for ``torch.utils.data.DataLoader``

    Returns:
        :class:`torch.utils.data.DataLoader`: A DataLoader used for training or testing.
    """
    process_group = process_group if process_group is not None else _get_default_group()
    if sampler_type == "stateful_distributed_sampler":
        collate_fn = None
        if collate_param:
            data_collate_type = collate_param.pop("model_name")
            collate_fn = DATA_COLLATOR[data_collate_type](**collate_param)

        sampler = StatefulDistributedSampler(
            dataset,
            num_replicas=process_group.size(),
            rank=process_group.rank(),
            shuffle=shuffle,
        )
        return DataLoader(
            dataset,
            batch_size=batch_size,
            sampler=sampler,
            worker_init_fn=get_seed_worker(seed),
            drop_last=drop_last,
            pin_memory=pin_memory,
            num_workers=num_workers,
            collate_fn=collate_fn
        )
    
    elif sampler_type == "LengthGroupedSampler":
        sampler = (
            LengthGroupedSampler(
                batch_size,
                world_size=world_size,
                lengths=dataset.lengths,
                group_frame=group_frame,
                group_resolution=group_resolution,
            )
            if (group_frame or group_resolution)
            else None
        )
        if sampler is None:
            sampler = StatefulDistributedSampler(
                dataset,
                num_replicas=process_group.size(),
                rank=process_group.rank(),
                shuffle=shuffle,
            )

<<<<<<< HEAD
        # collate_param = kwargs.get("collate_param", None)
=======
>>>>>>> d5985ff5
        if collate_param is None:
            raise ValueError("collate_param must be provided.")
        collate_fn = Collate(**collate_param)

        return DataLoader(
            dataset,
            pin_memory=pin_memory,
            collate_fn=collate_fn,
            batch_size=batch_size,
            num_workers=num_workers,
            sampler=sampler if sampler is not None else None,
            drop_last=drop_last,
        )
    
    elif sampler_type == "BaseRandomBatchSampler":
        batch_sampler = BaseRandomBatchSampler(
            dataset,
            batch_size=batch_size,
            num_replicas=process_group.size(),
            rank=process_group.rank(),
            shuffle=shuffle,
            drop_last=drop_last,
            consumed_samples=consumed_samples,
            data_sharding=data_sharding,
        )

        if collate_param is None:
            raise ValueError("collate_param must be provided.")
        collate_fn = Collate(**collate_param)

        return DataLoader(
            dataset,
            pin_memory=pin_memory,
            collate_fn=collate_fn,
            worker_init_fn=get_seed_worker(seed),
            num_workers=num_workers,
            batch_sampler=batch_sampler,
        )
    else:
        raise NotImplementedError(f"sampler type: {sampler_type}")


def prepare_variable_dataloader(
        dataset,
        shuffle=False,
        seed=1024,
        drop_last=False,
        pin_memory=False,
        num_workers=0,
        process_group: Optional[ProcessGroup] = None,
        bucket_config=None,
        num_bucket_build_workers=1,
        sampler_type="variable_video_batch_sampler",
        **kwargs,
    ):
    if isinstance(dataset, DynamicVideoTextDataset) and sampler_type == "variable_video_batch_sampler":
        batch_sampler = VariableVideoBatchSampler(
            dataset,
            bucket_config,
            num_replicas=process_group.size(),
            rank=process_group.rank(),
            shuffle=shuffle,
            seed=seed,
            drop_last=drop_last,
            verbose=True,
            num_bucket_build_workers=num_bucket_build_workers,
        )

        return DataLoader(
                    dataset,
                    batch_sampler=batch_sampler,
                    worker_init_fn=get_seed_worker(seed),
                    pin_memory=pin_memory,
                    num_workers=num_workers,
                    collate_fn=collate_fn_default,
                    **kwargs,
                )
    else:
        return NotImplementedError<|MERGE_RESOLUTION|>--- conflicted
+++ resolved
@@ -143,10 +143,6 @@
                 shuffle=shuffle,
             )
 
-<<<<<<< HEAD
-        # collate_param = kwargs.get("collate_param", None)
-=======
->>>>>>> d5985ff5
         if collate_param is None:
             raise ValueError("collate_param must be provided.")
         collate_fn = Collate(**collate_param)
