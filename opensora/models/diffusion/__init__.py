<<<<<<< HEAD
from .dit.modeling_dit import DiT_models
=======

>>>>>>> bf22dc7f
from .latte.modeling_latte import Latte_models
# NOTE: vanilla model definition, which only supports DDP training.
# from .dit.dit import DiT_models
# from .latte.latte import Latte_models
from .latte_t2v.latte_t2v import LatteT2V

Diffusion_models = {}
Diffusion_models.update(Latte_models)

def get_t2v_models(args):
    return LatteT2V.from_pretrained_2d(args.pretrained_model_path, subfolder="transformer", video_length=args.video_length)
    <|MERGE_RESOLUTION|>--- conflicted
+++ resolved
@@ -1,8 +1,4 @@
-<<<<<<< HEAD
 from .dit.modeling_dit import DiT_models
-=======
-
->>>>>>> bf22dc7f
 from .latte.modeling_latte import Latte_models
 # NOTE: vanilla model definition, which only supports DDP training.
 # from .dit.dit import DiT_models
