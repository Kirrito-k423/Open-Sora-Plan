--- conflicted
+++ resolved
@@ -239,10 +239,6 @@
         temp_pos_embed = temp_pos_embed.unsqueeze(2)
         video_latent = (video_latent + temp_pos_embed).to(video_latent.dtype) if video_latent is not None and video_latent.numel() > 0 else None
         image_latent = (image_latent + temp_pos_embed[:, :1]).to(image_latent.dtype) if image_latent is not None and image_latent.numel() > 0 else None
-<<<<<<< HEAD
-
-=======
->>>>>>> 80bb3265
 
         video_latent = rearrange(video_latent, 'b t n c -> b (t n) c') if video_latent is not None and video_latent.numel() > 0 else None
         image_latent = rearrange(image_latent, 'b t n c -> (b t) n c') if image_latent is not None and image_latent.numel() > 0 else None
