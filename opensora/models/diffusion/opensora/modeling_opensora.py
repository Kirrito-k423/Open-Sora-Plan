import os
import numpy as np
from torch import nn
import torch
from einops import rearrange, repeat
from typing import Any, Dict, Optional, Tuple
from torch.nn import functional as F
from diffusers.models.transformer_2d import Transformer2DModelOutput
from diffusers.utils import is_torch_version, deprecate
from diffusers.configuration_utils import ConfigMixin, register_to_config
from diffusers.models.modeling_utils import ModelMixin
from diffusers.models.normalization import AdaLayerNormSingle
from diffusers.models.embeddings import PixArtAlphaTextProjection
from opensora.models.diffusion.opensora.modules import OverlapPatchEmbed3D, OverlapPatchEmbed2D, PatchEmbed2D, BasicTransformerBlock
from opensora.utils.utils import to_2tuple
try:
    import torch_npu
    from opensora.npu_config import npu_config
except:
    torch_npu = None
    npu_config = None
class OpenSoraT2V(ModelMixin, ConfigMixin):
    """
    A 2D Transformer model for image-like data.

    Parameters:
        num_attention_heads (`int`, *optional*, defaults to 16): The number of heads to use for multi-head attention.
        attention_head_dim (`int`, *optional*, defaults to 88): The number of channels in each head.
        in_channels (`int`, *optional*):
            The number of channels in the input and output (specify if the input is **continuous**).
        num_layers (`int`, *optional*, defaults to 1): The number of layers of Transformer blocks to use.
        dropout (`float`, *optional*, defaults to 0.0): The dropout probability to use.
        cross_attention_dim (`int`, *optional*): The number of `encoder_hidden_states` dimensions to use.
        sample_size (`int`, *optional*): The width of the latent images (specify if the input is **discrete**).
            This is fixed during training since it is used to learn a number of position embeddings.
        num_vector_embeds (`int`, *optional*):
            The number of classes of the vector embeddings of the latent pixels (specify if the input is **discrete**).
            Includes the class for the masked latent pixel.
        activation_fn (`str`, *optional*, defaults to `"geglu"`): Activation function to use in feed-forward.
        num_embeds_ada_norm ( `int`, *optional*):
            The number of diffusion steps used during training. Pass if at least one of the norm_layers is
            `AdaLayerNorm`. This is fixed during training since it is used to learn a number of embeddings that are
            added to the hidden states.

            During inference, you can denoise for up to but not more steps than `num_embeds_ada_norm`.
        attention_bias (`bool`, *optional*):
            Configure if the `TransformerBlocks` attention should contain a bias parameter.
    """

    _supports_gradient_checkpointing = True

    @register_to_config
    def __init__(
        self,
        num_attention_heads: int = 16,
        attention_head_dim: int = 88,
        in_channels: Optional[int] = None,
        out_channels: Optional[int] = None,
        num_layers: int = 1,
        dropout: float = 0.0,
        norm_num_groups: int = 32,
        cross_attention_dim: Optional[int] = None,
        attention_bias: bool = False,
        sample_size: Optional[int] = None,
        sample_size_t: Optional[int] = None,
        num_vector_embeds: Optional[int] = None,
        patch_size: Optional[int] = None,
        patch_size_t: Optional[int] = None,
        activation_fn: str = "geglu",
        num_embeds_ada_norm: Optional[int] = None,
        use_linear_projection: bool = False,
        only_cross_attention: bool = False,
        double_self_attention: bool = False,
        upcast_attention: bool = False,
        norm_type: str = "layer_norm",  # 'layer_norm', 'ada_norm', 'ada_norm_zero', 'ada_norm_single', 'ada_norm_continuous', 'layer_norm_i2vgen'
        norm_elementwise_affine: bool = True,
        norm_eps: float = 1e-5,
        attention_type: str = "default",
        caption_channels: int = None,
        interpolation_scale_h: float = None,
        interpolation_scale_w: float = None,
        interpolation_scale_t: float = None,
        use_additional_conditions: Optional[bool] = None,
        attention_mode: str = 'xformers', 
        downsampler: str = None, 
        use_rope: bool = False, 
    ):
        super().__init__()

        # Validate inputs.
        if patch_size is not None:
            if norm_type not in ["ada_norm", "ada_norm_zero", "ada_norm_single"]:
                raise NotImplementedError(
                    f"Forward pass is not implemented when `patch_size` is not None and `norm_type` is '{norm_type}'."
                )
            elif norm_type in ["ada_norm", "ada_norm_zero"] and num_embeds_ada_norm is None:
                raise ValueError(
                    f"When using a `patch_size` and this `norm_type` ({norm_type}), `num_embeds_ada_norm` cannot be None."
                )

        # Set some common variables used across the board.
        self.use_rope = use_rope
        self.use_linear_projection = use_linear_projection
        self.interpolation_scale_t = interpolation_scale_t
        self.interpolation_scale_h = interpolation_scale_h
        self.interpolation_scale_w = interpolation_scale_w
        self.downsampler = downsampler
        self.caption_channels = caption_channels
        self.num_attention_heads = num_attention_heads
        self.attention_head_dim = attention_head_dim
        self.inner_dim = self.config.num_attention_heads * self.config.attention_head_dim
        self.in_channels = in_channels
        self.out_channels = in_channels if out_channels is None else out_channels
        self.gradient_checkpointing = False
        self.config.hidden_size = self.inner_dim
        use_additional_conditions = False
        # if use_additional_conditions is None:
            # if norm_type == "ada_norm_single" and sample_size == 128:
            #     use_additional_conditions = True
            # else:
            # use_additional_conditions = False
        self.use_additional_conditions = use_additional_conditions

        # 1. Transformer2DModel can process both standard continuous images of shape `(batch_size, num_channels, width, height)` as well as quantized image embeddings of shape `(batch_size, num_image_vectors)`
        # Define whether input is continuous or discrete depending on configuration
        assert in_channels is not None and patch_size is not None

        if norm_type == "layer_norm" and num_embeds_ada_norm is not None:
            deprecation_message = (
                f"The configuration file of this model: {self.__class__} is outdated. `norm_type` is either not set or"
                " incorrectly set to `'layer_norm'`. Make sure to set `norm_type` to `'ada_norm'` in the config."
                " Please make sure to update the config accordingly as leaving `norm_type` might led to incorrect"
                " results in future versions. If you have downloaded this checkpoint from the Hugging Face Hub, it"
                " would be very nice if you could open a Pull request for the `transformer/config.json` file"
            )
            deprecate("norm_type!=num_embeds_ada_norm", "1.0.0", deprecation_message, standard_warn=False)
            norm_type = "ada_norm"

        # 2. Initialize the right blocks.
        # Initialize the output blocks and other projection blocks when necessary.
        self._init_patched_inputs(norm_type=norm_type)

    def _init_patched_inputs(self, norm_type):
        assert self.config.sample_size_t is not None, "OpenSoraT2V over patched input must provide sample_size_t"
        assert self.config.sample_size is not None, "OpenSoraT2V over patched input must provide sample_size"
        #assert not (self.config.sample_size_t == 1 and self.config.patch_size_t == 2), "Image do not need patchfy in t-dim"

        self.num_frames = self.config.sample_size_t
        self.config.sample_size = to_2tuple(self.config.sample_size)
        self.height = self.config.sample_size[0]
        self.width = self.config.sample_size[1]
        self.patch_size_t = self.config.patch_size_t
        self.patch_size = self.config.patch_size
        interpolation_scale_t = ((self.config.sample_size_t - 1) // 16 + 1) if self.config.sample_size_t % 2 == 1 else self.config.sample_size_t / 16
        interpolation_scale_t = (
            self.config.interpolation_scale_t if self.config.interpolation_scale_t is not None else interpolation_scale_t
        )
        interpolation_scale = (
            self.config.interpolation_scale_h if self.config.interpolation_scale_h is not None else self.config.sample_size[0] / 30, 
            self.config.interpolation_scale_w if self.config.interpolation_scale_w is not None else self.config.sample_size[1] / 40, 
        )
        # if self.config.sample_size_t > 1:
        #     self.pos_embed = PatchEmbed3D(
        #         num_frames=self.config.sample_size_t,
        #         height=self.config.sample_size[0],
        #         width=self.config.sample_size[1],
        #         patch_size_t=self.config.patch_size_t,
        #         patch_size=self.config.patch_size,
        #         in_channels=self.in_channels,
        #         embed_dim=self.inner_dim,
        #         interpolation_scale=interpolation_scale, 
        #         interpolation_scale_t=interpolation_scale_t,
        #     )
        # else:
        if self.config.downsampler is not None and len(self.config.downsampler) == 9:
            self.pos_embed = OverlapPatchEmbed3D(
                num_frames=self.config.sample_size_t,
                height=self.config.sample_size[0],
                width=self.config.sample_size[1],
                patch_size_t=self.config.patch_size_t,
                patch_size=self.config.patch_size,
                in_channels=self.in_channels,
                embed_dim=self.inner_dim,
                interpolation_scale=interpolation_scale, 
                interpolation_scale_t=interpolation_scale_t,
                use_abs_pos=not self.config.use_rope, 
            )
        elif self.config.downsampler is not None and len(self.config.downsampler) == 7:
            self.pos_embed = OverlapPatchEmbed2D(
                num_frames=self.config.sample_size_t,
                height=self.config.sample_size[0],
                width=self.config.sample_size[1],
                patch_size_t=self.config.patch_size_t,
                patch_size=self.config.patch_size,
                in_channels=self.in_channels,
                embed_dim=self.inner_dim,
                interpolation_scale=interpolation_scale, 
                interpolation_scale_t=interpolation_scale_t,
                use_abs_pos=not self.config.use_rope, 
            )
        
        else:
            self.pos_embed = PatchEmbed2D(
                num_frames=self.config.sample_size_t,
                height=self.config.sample_size[0],
                width=self.config.sample_size[1],
                patch_size_t=self.config.patch_size_t,
                patch_size=self.config.patch_size,
                in_channels=self.in_channels,
                embed_dim=self.inner_dim,
                interpolation_scale=interpolation_scale, 
                interpolation_scale_t=interpolation_scale_t,
                use_abs_pos=not self.config.use_rope, 
            )
        interpolation_scale_thw = (interpolation_scale_t, *interpolation_scale)
        self.transformer_blocks = nn.ModuleList(
            [
                BasicTransformerBlock(
                    self.inner_dim,
                    self.config.num_attention_heads,
                    self.config.attention_head_dim,
                    dropout=self.config.dropout,
                    cross_attention_dim=self.config.cross_attention_dim,
                    activation_fn=self.config.activation_fn,
                    num_embeds_ada_norm=self.config.num_embeds_ada_norm,
                    attention_bias=self.config.attention_bias,
                    only_cross_attention=self.config.only_cross_attention,
                    double_self_attention=self.config.double_self_attention,
                    upcast_attention=self.config.upcast_attention,
                    norm_type=norm_type,
                    norm_elementwise_affine=self.config.norm_elementwise_affine,
                    norm_eps=self.config.norm_eps,
                    attention_type=self.config.attention_type,
                    attention_mode=self.config.attention_mode, 
                    downsampler=self.config.downsampler, 
                    use_rope=self.config.use_rope, 
                    interpolation_scale_thw=interpolation_scale_thw, 
                )
                for _ in range(self.config.num_layers)
            ]
        )

        if self.config.norm_type != "ada_norm_single":
            self.norm_out = nn.LayerNorm(self.inner_dim, elementwise_affine=False, eps=1e-6)
            self.proj_out_1 = nn.Linear(self.inner_dim, 2 * self.inner_dim)
            self.proj_out_2 = nn.Linear(
                self.inner_dim, self.config.patch_size_t * self.config.patch_size * self.config.patch_size * self.out_channels
            )
        elif self.config.norm_type == "ada_norm_single":
            self.norm_out = nn.LayerNorm(self.inner_dim, elementwise_affine=False, eps=1e-6)
            self.scale_shift_table = nn.Parameter(torch.randn(2, self.inner_dim) / self.inner_dim**0.5)
            self.proj_out = nn.Linear(
                self.inner_dim, self.config.patch_size_t * self.config.patch_size * self.config.patch_size * self.out_channels
            )

        # PixArt-Alpha blocks.
        self.adaln_single = None
        if self.config.norm_type == "ada_norm_single":
            # TODO(Sayak, PVP) clean this, for now we use sample size to determine whether to use
            # additional conditions until we find better name
            self.adaln_single = AdaLayerNormSingle(
                self.inner_dim, use_additional_conditions=self.use_additional_conditions
            )

        self.caption_projection = None
        if self.caption_channels is not None:
            self.caption_projection = PixArtAlphaTextProjection(
                in_features=self.caption_channels, hidden_size=self.inner_dim
            )

    def _set_gradient_checkpointing(self, module, value=False):
        if hasattr(module, "gradient_checkpointing"):
            module.gradient_checkpointing = value

    def forward(
        self,
        hidden_states: torch.Tensor,
        timestep: Optional[torch.LongTensor] = None,
        encoder_hidden_states: Optional[torch.Tensor] = None,
        added_cond_kwargs: Dict[str, torch.Tensor] = None,
        class_labels: Optional[torch.LongTensor] = None,
        cross_attention_kwargs: Dict[str, Any] = None,
        attention_mask: Optional[torch.Tensor] = None,
        encoder_attention_mask: Optional[torch.Tensor] = None,
        use_image_num: Optional[int] = 0,
        return_dict: bool = True,
    ):
        """
        The [`Transformer2DModel`] forward method.

        Args:
            hidden_states (`torch.LongTensor` of shape `(batch size, num latent pixels)` if discrete, `torch.FloatTensor` of shape `(batch size, channel, height, width)` if continuous):
                Input `hidden_states`.
            encoder_hidden_states ( `torch.FloatTensor` of shape `(batch size, sequence len, embed dims)`, *optional*):
                Conditional embeddings for cross attention layer. If not given, cross-attention defaults to
                self-attention.
            timestep ( `torch.LongTensor`, *optional*):
                Used to indicate denoising step. Optional timestep to be applied as an embedding in `AdaLayerNorm`.
            class_labels ( `torch.LongTensor` of shape `(batch size, num classes)`, *optional*):
                Used to indicate class labels conditioning. Optional class labels to be applied as an embedding in
                `AdaLayerZeroNorm`.
            cross_attention_kwargs ( `Dict[str, Any]`, *optional*):
                A kwargs dictionary that if specified is passed along to the `AttentionProcessor` as defined under
                `self.processor` in
                [diffusers.models.attention_processor](https://github.com/huggingface/diffusers/blob/main/src/diffusers/models/attention_processor.py).
            attention_mask ( `torch.Tensor`, *optional*):
                An attention mask of shape `(batch, key_tokens)` is applied to `encoder_hidden_states`. If `1` the mask
                is kept, otherwise if `0` it is discarded. Mask will be converted into a bias, which adds large
                negative values to the attention scores corresponding to "discard" tokens.
            encoder_attention_mask ( `torch.Tensor`, *optional*):
                Cross-attention mask applied to `encoder_hidden_states`. Two formats supported:

                    * Mask `(batch, sequence_length)` True = keep, False = discard.
                    * Bias `(batch, 1, sequence_length)` 0 = keep, -10000 = discard.

                If `ndim == 2`: will be interpreted as a mask, then converted into a bias consistent with the format
                above. This bias will be added to the cross-attention scores.
            return_dict (`bool`, *optional*, defaults to `True`):
                Whether or not to return a [`~models.unets.unet_2d_condition.UNet2DConditionOutput`] instead of a plain
                tuple.

        Returns:
            If `return_dict` is True, an [`~models.transformer_2d.Transformer2DModelOutput`] is returned, otherwise a
            `tuple` where the first element is the sample tensor.
        """
        batch_size, c, frame, h, w = hidden_states.shape
        frame = frame - use_image_num  # 21-4=17
        if cross_attention_kwargs is not None:
            if cross_attention_kwargs.get("scale", None) is not None:
                print.warning("Passing `scale` to `cross_attention_kwargs` is deprecated. `scale` will be ignored.")
        # ensure attention_mask is a bias, and give it a singleton query_tokens dimension.
        #   we may have done this conversion already, e.g. if we came here via UNet2DConditionModel#forward.
        #   we can tell by counting dims; if ndim == 2: it's a mask rather than a bias.
        # expects mask of shape:
        #   [batch, key_tokens]
        # adds singleton query_tokens dimension:
        #   [batch,                    1, key_tokens]
        # this helps to broadcast it as a bias over attention scores, which will be in one of the following shapes:
        #   [batch,  heads, query_tokens, key_tokens] (e.g. torch sdp attn)
        #   [batch * heads, query_tokens, key_tokens] (e.g. xformers or classic attn)
        attention_mask_vid, attention_mask_img = None, None
        if attention_mask is not None and attention_mask.ndim == 4:
            # assume that mask is expressed as:
            #   (1 = keep,      0 = discard)
            # convert mask into a bias that can be added to attention scores:
            #   (keep = +0,     discard = -10000.0)
            # b, frame+use_image_num, h, w -> a video with images
            # b, 1, h, w -> only images
            attention_mask = attention_mask.to(self.dtype)
            attention_mask_vid = attention_mask[:, :frame]  # b, frame, h, w
            attention_mask_img = attention_mask[:, frame:]  # b, use_image_num, h, w

            if attention_mask_vid.numel() > 0:
                attention_mask_vid_first_frame = attention_mask_vid[:, :1].repeat(1, self.patch_size_t-1, 1, 1)
                attention_mask_vid = torch.cat([attention_mask_vid_first_frame, attention_mask_vid], dim=1)
                attention_mask_vid = attention_mask_vid.unsqueeze(1)  # b 1 t h w
                attention_mask_vid = F.max_pool3d(attention_mask_vid, kernel_size=(self.patch_size_t, self.patch_size, self.patch_size), 
                                                  stride=(self.patch_size_t, self.patch_size, self.patch_size))
                attention_mask_vid = rearrange(attention_mask_vid, 'b 1 t h w -> (b 1) 1 (t h w)') 
            if attention_mask_img.numel() > 0:
                attention_mask_img = F.max_pool2d(attention_mask_img, kernel_size=(self.patch_size, self.patch_size), stride=(self.patch_size, self.patch_size))
                attention_mask_img = rearrange(attention_mask_img, 'b i h w -> (b i) 1 (h w)') 

            attention_mask_vid = (1 - attention_mask_vid.bool().to(self.dtype)) * -10000.0 if attention_mask_vid.numel() > 0 else None
            attention_mask_img = (1 - attention_mask_img.bool().to(self.dtype)) * -10000.0 if attention_mask_img.numel() > 0 else None

            if frame == 1 and use_image_num == 0:
                attention_mask_img = attention_mask_vid
                attention_mask_vid = None
        # convert encoder_attention_mask to a bias the same way we do for attention_mask
        # import ipdb;ipdb.set_trace()
        if encoder_attention_mask is not None and encoder_attention_mask.ndim == 3:  
            # b, 1+use_image_num, l -> a video with images
            # b, 1, l -> only images
            encoder_attention_mask = (1 - encoder_attention_mask.to(self.dtype)) * -10000.0
            in_t = encoder_attention_mask.shape[1]
            encoder_attention_mask_vid = encoder_attention_mask[:, :in_t-use_image_num]  # b, 1, l
            encoder_attention_mask_vid = rearrange(encoder_attention_mask_vid, 'b 1 l -> (b 1) 1 l') if encoder_attention_mask_vid.numel() > 0 else None

            encoder_attention_mask_img = encoder_attention_mask[:, in_t-use_image_num:]  # b, use_image_num, l
            encoder_attention_mask_img = rearrange(encoder_attention_mask_img, 'b i l -> (b i) 1 l') if encoder_attention_mask_img.numel() > 0 else None

            if frame == 1 and use_image_num == 0:
                encoder_attention_mask_img = encoder_attention_mask_vid
                encoder_attention_mask_vid = None

        if npu_config is not None and attention_mask_vid is not None:
            attention_mask_vid = npu_config.get_attention_mask(attention_mask_vid, attention_mask_vid.shape[-1])
            encoder_attention_mask_vid = npu_config.get_attention_mask(encoder_attention_mask_vid,
                                                                       attention_mask_vid.shape[-2])
        if npu_config is not None and attention_mask_img is not None:
            attention_mask_img = npu_config.get_attention_mask(attention_mask_img, attention_mask_img.shape[-1])
            encoder_attention_mask_img = npu_config.get_attention_mask(encoder_attention_mask_img,
                                                                       attention_mask_img.shape[-2])


        # 1. Input
        frame = ((frame - 1) // self.patch_size_t + 1) if frame % 2 == 1 else frame // self.patch_size_t  # patchfy
        height, width = hidden_states.shape[-2] // self.patch_size, hidden_states.shape[-1] // self.patch_size

        added_cond_kwargs = {"resolution": None, "aspect_ratio": None}
        hidden_states_vid, hidden_states_img, encoder_hidden_states_vid, encoder_hidden_states_img, \
        timestep_vid, timestep_img, embedded_timestep_vid, embedded_timestep_img = self._operate_on_patched_inputs(
            hidden_states, encoder_hidden_states, timestep, added_cond_kwargs, batch_size, frame, use_image_num
        )
        # 2. Blocks
        for block in self.transformer_blocks:
            if self.training and self.gradient_checkpointing:

                def create_custom_forward(module, return_dict=None):
                    def custom_forward(*inputs):
                        if return_dict is not None:
                            return module(*inputs, return_dict=return_dict)
                        else:
                            return module(*inputs)

                    return custom_forward

                ckpt_kwargs: Dict[str, Any] = {"use_reentrant": False} if is_torch_version(">=", "1.11.0") else {}
                # import ipdb;ipdb.set_trace()
                if hidden_states_vid is not None:
                    hidden_states_vid = torch.utils.checkpoint.checkpoint(
                        create_custom_forward(block),
                        hidden_states_vid,
                        attention_mask_vid,
                        encoder_hidden_states_vid,
                        encoder_attention_mask_vid,
                        timestep_vid,
                        cross_attention_kwargs,
                        class_labels,
                        frame, 
                        height, 
                        width, 
                        **ckpt_kwargs,
                    )
                # import ipdb;ipdb.set_trace()
                if hidden_states_img is not None:
                    hidden_states_img = torch.utils.checkpoint.checkpoint(
                        create_custom_forward(block),
                        hidden_states_img,
                        attention_mask_img,
                        encoder_hidden_states_img,
                        encoder_attention_mask_img,
                        timestep_img,
                        cross_attention_kwargs,
                        class_labels,
                        1, 
                        height, 
                        width, 
                        **ckpt_kwargs,
                    )
            else:
                if hidden_states_vid is not None:
                    hidden_states_vid = block(
                        hidden_states_vid,
                        attention_mask=attention_mask_vid,
                        encoder_hidden_states=encoder_hidden_states_vid,
                        encoder_attention_mask=encoder_attention_mask_vid,
                        timestep=timestep_vid,
                        cross_attention_kwargs=cross_attention_kwargs,
                        class_labels=class_labels,
                        frame=frame, 
                        height=height, 
                        width=width, 
                    )
                if hidden_states_img is not None:
                    hidden_states_img = block(
                        hidden_states_img,
                        attention_mask=attention_mask_img,
                        encoder_hidden_states=encoder_hidden_states_img,
                        encoder_attention_mask=encoder_attention_mask_img,
                        timestep=timestep_img,
                        cross_attention_kwargs=cross_attention_kwargs,
                        class_labels=class_labels,
                        frame=1, 
                        height=height, 
                        width=width, 
                    )

        # 3. Output
        output_vid, output_img = None, None 
        if hidden_states_vid is not None:
            output_vid = self._get_output_for_patched_inputs(
                hidden_states=hidden_states_vid,
                timestep=timestep_vid,
                class_labels=class_labels,
                embedded_timestep=embedded_timestep_vid,
                num_frames=frame, 
                height=height,
                width=width,
            )  # b c t h w
        if hidden_states_img is not None:
            output_img = self._get_output_for_patched_inputs(
                hidden_states=hidden_states_img,
                timestep=timestep_img,
                class_labels=class_labels,
                embedded_timestep=embedded_timestep_img,
                num_frames=1, 
                height=height,
                width=width,
            )  # b c 1 h w
            if use_image_num != 0:
                output_img = rearrange(output_img, '(b i) c 1 h w -> b c i h w', i=use_image_num)

        if output_vid is not None and output_img is not None:
            output = torch.cat([output_vid, output_img], dim=2)
        elif output_vid is not None:
            output = output_vid
        elif output_img is not None:
            output = output_img

        if not return_dict:
            return (output,)

        return Transformer2DModelOutput(sample=output)


    def _operate_on_patched_inputs(self, hidden_states, encoder_hidden_states, timestep, added_cond_kwargs, batch_size, frame, use_image_num):
        # batch_size = hidden_states.shape[0]
        hidden_states_vid, hidden_states_img = self.pos_embed(hidden_states.to(self.dtype), frame)
        timestep_vid, timestep_img = None, None
        embedded_timestep_vid, embedded_timestep_img = None, None
        encoder_hidden_states_vid, encoder_hidden_states_img = None, None

        if self.adaln_single is not None:
            if self.use_additional_conditions and added_cond_kwargs is None:
                raise ValueError(
                    "`added_cond_kwargs` cannot be None when using additional conditions for `adaln_single`."
                )
            timestep, embedded_timestep = self.adaln_single(
                timestep, added_cond_kwargs, batch_size=batch_size, hidden_dtype=self.dtype
            )  # b 6d, b d
            if hidden_states_vid is None:
                timestep_img = timestep
                embedded_timestep_img = embedded_timestep
            else:
                timestep_vid = timestep
                embedded_timestep_vid = embedded_timestep
                if hidden_states_img is not None:
                    timestep_img = repeat(timestep, 'b d -> (b i) d', i=use_image_num).contiguous()
                    embedded_timestep_img = repeat(embedded_timestep, 'b d -> (b i) d', i=use_image_num).contiguous()

        if self.caption_projection is not None:
            encoder_hidden_states = self.caption_projection(encoder_hidden_states)  # b, 1+use_image_num, l, d or b, 1, l, d
            if hidden_states_vid is None:
                encoder_hidden_states_img = rearrange(encoder_hidden_states, 'b 1 l d -> (b 1) l d')
            else:
                encoder_hidden_states_vid = rearrange(encoder_hidden_states[:, :1], 'b 1 l d -> (b 1) l d')
                if hidden_states_img is not None:
                    encoder_hidden_states_img = rearrange(encoder_hidden_states[:, 1:], 'b i l d -> (b i) l d')


        return hidden_states_vid, hidden_states_img, encoder_hidden_states_vid, encoder_hidden_states_img, timestep_vid, timestep_img, embedded_timestep_vid, embedded_timestep_img

    
    
    def _get_output_for_patched_inputs(
        self, hidden_states, timestep, class_labels, embedded_timestep, num_frames, height=None, width=None
    ):  
        # import ipdb;ipdb.set_trace()
        if self.config.norm_type != "ada_norm_single":
            conditioning = self.transformer_blocks[0].norm1.emb(
                timestep, class_labels, hidden_dtype=self.dtype
            )
            shift, scale = self.proj_out_1(F.silu(conditioning)).chunk(2, dim=1)
            hidden_states = self.norm_out(hidden_states) * (1 + scale[:, None]) + shift[:, None]
            hidden_states = self.proj_out_2(hidden_states)
        elif self.config.norm_type == "ada_norm_single":
            shift, scale = (self.scale_shift_table[None] + embedded_timestep[:, None]).chunk(2, dim=1)
            hidden_states = self.norm_out(hidden_states)
            # Modulation
            hidden_states = hidden_states * (1 + scale) + shift
            hidden_states = self.proj_out(hidden_states)
            hidden_states = hidden_states.squeeze(1)

        # unpatchify
        if self.adaln_single is None:
            height = width = int(hidden_states.shape[1] ** 0.5)
        hidden_states = hidden_states.reshape(
            shape=(-1, num_frames, height, width, self.patch_size_t, self.patch_size, self.patch_size, self.out_channels)
        )
        hidden_states = torch.einsum("nthwopqc->nctohpwq", hidden_states)
        output = hidden_states.reshape(
            shape=(-1, self.out_channels, num_frames * self.patch_size_t, height * self.patch_size, width * self.patch_size)
        )
        # import ipdb;ipdb.set_trace()
        # if output.shape[2] % 2 == 0:
        #     output = output[:, :, 1:]
        return output
    
def OpenSoraT2V_S_111(**kwargs):
    return OpenSoraT2V(num_layers=28, attention_head_dim=96, num_attention_heads=16, patch_size_t=1, patch_size=1,
                       norm_type="ada_norm_single", caption_channels=4096, cross_attention_dim=1536, **kwargs)

def OpenSoraT2V_B_111(**kwargs):
    return OpenSoraT2V(num_layers=32, attention_head_dim=96, num_attention_heads=16, patch_size_t=1, patch_size=1,
                       norm_type="ada_norm_single", caption_channels=4096, cross_attention_dim=1920, **kwargs)

def OpenSoraT2V_L_111(**kwargs):
    return OpenSoraT2V(num_layers=32, attention_head_dim=96, num_attention_heads=24, patch_size_t=1, patch_size=1,
                       norm_type="ada_norm_single", caption_channels=4096, cross_attention_dim=2304, **kwargs)

def OpenSoraT2V_S_122(**kwargs):
    return OpenSoraT2V(num_layers=28, attention_head_dim=96, num_attention_heads=16, patch_size_t=1, patch_size=2,
                       norm_type="ada_norm_single", caption_channels=4096, cross_attention_dim=1536, **kwargs)

def OpenSoraT2V_B_122(**kwargs):
    return OpenSoraT2V(num_layers=32, attention_head_dim=96, num_attention_heads=16, patch_size_t=1, patch_size=2,
                       norm_type="ada_norm_single", caption_channels=4096, cross_attention_dim=1920, **kwargs)

def OpenSoraT2V_L_122(**kwargs):
    return OpenSoraT2V(num_layers=40, attention_head_dim=128, num_attention_heads=16, patch_size_t=1, patch_size=2,
                       norm_type="ada_norm_single", caption_channels=4096, cross_attention_dim=2048, **kwargs)

def OpenSoraT2V_ROPE_L_122(**kwargs):
    return OpenSoraT2V(num_layers=32, attention_head_dim=96, num_attention_heads=24, patch_size_t=1, patch_size=2,
                       norm_type="ada_norm_single", caption_channels=4096, cross_attention_dim=2304, **kwargs)
# def OpenSoraT2V_S_222(**kwargs):
#     return OpenSoraT2V(num_layers=28, attention_head_dim=72, num_attention_heads=16, patch_size_t=2, patch_size=2,
#                        norm_type="ada_norm_single", caption_channels=4096, cross_attention_dim=1152, **kwargs)


def OpenSoraT2V_B_222(**kwargs):
    return OpenSoraT2V(num_layers=32, attention_head_dim=96, num_attention_heads=16, patch_size_t=2, patch_size=2,
                       norm_type="ada_norm_single", caption_channels=4096, cross_attention_dim=1920, **kwargs)

# def OpenSoraT2V_L_222(**kwargs):
#     return OpenSoraT2V(num_layers=40, attention_head_dim=128, num_attention_heads=20, patch_size_t=2, patch_size=2,
#                        norm_type="ada_norm_single", caption_channels=4096, cross_attention_dim=2560, **kwargs)

# def OpenSoraT2V_XL_222(**kwargs):
#     return OpenSoraT2V(num_layers=32, attention_head_dim=128, num_attention_heads=32, patch_size_t=2, patch_size=2,
#                        norm_type="ada_norm_single", caption_channels=4096, cross_attention_dim=4096, **kwargs)

# def OpenSoraT2V_XXL_222(**kwargs):
#     return OpenSoraT2V(num_layers=40, attention_head_dim=128, num_attention_heads=40, patch_size_t=2, patch_size=2,
#                        norm_type="ada_norm_single", caption_channels=4096, cross_attention_dim=5120, **kwargs)

OpenSora_models = {
    "OpenSoraT2V-S/122": OpenSoraT2V_S_122,  #       1.1B
    "OpenSoraT2V-B/122": OpenSoraT2V_B_122,
<<<<<<< HEAD
    "OpenSoraT2V-L/122": OpenSoraT2V_L_122,
    "OpenSoraT2V-ROPE-L/122": OpenSoraT2V_ROPE_L_122,
=======
    "OpenSoraT2V-L/122": OpenSoraT2V_L_122,  # 2.8B  2.8B
>>>>>>> ec2813bc
    "OpenSoraT2V-S/111": OpenSoraT2V_S_111,
    "OpenSoraT2V-B/111": OpenSoraT2V_B_111,
    "OpenSoraT2V-L/111": OpenSoraT2V_L_111,
    # "OpenSoraT2V-XL/122": OpenSoraT2V_XL_122,
    # "OpenSoraT2V-XXL/122": OpenSoraT2V_XXL_122,
    # "OpenSoraT2V-S/222": OpenSoraT2V_S_222,
    "OpenSoraT2V-B/222": OpenSoraT2V_B_222,
    # "OpenSoraT2V-L/222": OpenSoraT2V_L_222,
    # "OpenSoraT2V-XL/222": OpenSoraT2V_XL_222,
    # "OpenSoraT2V-XXL/222": OpenSoraT2V_XXL_222,
}

OpenSora_models_class = {
    "OpenSoraT2V-S/122": OpenSoraT2V,
    "OpenSoraT2V-B/122": OpenSoraT2V,
    "OpenSoraT2V-L/122": OpenSoraT2V,
    "OpenSoraT2V-ROPE-L/122": OpenSoraT2V,
    "OpenSoraT2V-S/111": OpenSoraT2V,
    "OpenSoraT2V-B/111": OpenSoraT2V,
    "OpenSoraT2V-L/111": OpenSoraT2V,

    "OpenSoraT2V-B/222": OpenSoraT2V,
}

if __name__ == '__main__':
    from opensora.models.ae import ae_channel_config, ae_stride_config
    from opensora.models.ae import getae, getae_wrapper
    from opensora.models.ae.videobase import CausalVQVAEModelWrapper, CausalVAEModelWrapper

    args = type('args', (), 
    {
        'ae': 'CausalVAEModel_4x8x8', 
        'attention_mode': 'xformers', 
        'use_rope': True, 
        'model_max_length': 300, 
        'max_height': 480, 
        'max_width': 640, 
        'num_frames': 61, 
        'use_image_num': 0, 
        'compress_kv_factor': 1, 
        'interpolation_scale_t': 1,
        'interpolation_scale_h': 1,
        'interpolation_scale_w': 1,
    }
    )
    b = 2
    c = 8
    cond_c = 4096
    num_timesteps = 1000
    ae_stride_t, ae_stride_h, ae_stride_w = ae_stride_config[args.ae]
    latent_size = (args.max_height // ae_stride_h, args.max_width // ae_stride_w)
    if getae_wrapper(args.ae) == CausalVQVAEModelWrapper or getae_wrapper(args.ae) == CausalVAEModelWrapper:
        num_frames = (args.num_frames - 1) // ae_stride_t + 1
    else:
        num_frames = args.num_frames // ae_stride_t

    device = torch.device('cuda:0')
    model = OpenSoraT2V_L_122(in_channels=c, 
                              out_channels=c, 
                              sample_size=latent_size, 
                              sample_size_t=num_frames, 
                              activation_fn="gelu-approximate",
                            attention_bias=True,
                            attention_type="default",
                            double_self_attention=False,
                            norm_elementwise_affine=False,
                            norm_eps=1e-06,
                            norm_num_groups=32,
                            num_vector_embeds=None,
                            only_cross_attention=False,
                            upcast_attention=False,
                            use_linear_projection=False,
                            use_additional_conditions=False, 
                            downsampler=None, 
                            interpolation_scale_t=args.interpolation_scale_t, 
                            interpolation_scale_h=args.interpolation_scale_h, 
                            interpolation_scale_w=args.interpolation_scale_w, 
                            use_rope=args.use_rope, 
                            ).to(device)
    
    try:
        path = "PixArt-Alpha-XL-2-512.safetensors"
        from safetensors.torch import load_file as safe_load
        ckpt = safe_load(path, device="cpu")
        # import ipdb;ipdb.set_trace()
        if ckpt['pos_embed.proj.weight'].shape != model.pos_embed.proj.weight.shape and ckpt['pos_embed.proj.weight'].ndim == 4:
            repeat = model.pos_embed.proj.weight.shape[2]
            ckpt['pos_embed.proj.weight'] = ckpt['pos_embed.proj.weight'].unsqueeze(2).repeat(1, 1, repeat, 1, 1) / float(repeat)
            del ckpt['proj_out.weight'], ckpt['proj_out.bias']
        msg = model.load_state_dict(ckpt, strict=False)
        print(msg)
    except Exception as e:
        print(e)
    print(model)
    print(f'{sum(p.numel() for p in model.parameters() if p.requires_grad) / 1e9} B')
    import sys;sys.exit()
    x = torch.randn(b, c,  1+(args.num_frames-1)//ae_stride_t+args.use_image_num, args.max_height//ae_stride_h, args.max_width//ae_stride_w).to(device)
    cond = torch.randn(b, 1+args.use_image_num, args.model_max_length, cond_c).to(device)
    attn_mask = torch.randint(0, 2, (b, 1+(args.num_frames-1)//ae_stride_t+args.use_image_num, args.max_height//ae_stride_h, args.max_width//ae_stride_w)).to(device)  # B L or B 1+num_images L
    cond_mask = torch.randint(0, 2, (b, 1+args.use_image_num, args.model_max_length)).to(device)  # B L or B 1+num_images L
    timestep = torch.randint(0, 1000, (b,), device=device)
    model_kwargs = dict(hidden_states=x, encoder_hidden_states=cond, attention_mask=attn_mask, 
                        encoder_attention_mask=cond_mask, use_image_num=args.use_image_num, timestep=timestep)
    with torch.no_grad():
        output = model(**model_kwargs)
    print(output[0].shape)



<|MERGE_RESOLUTION|>--- conflicted
+++ resolved
@@ -639,12 +639,8 @@
 OpenSora_models = {
     "OpenSoraT2V-S/122": OpenSoraT2V_S_122,  #       1.1B
     "OpenSoraT2V-B/122": OpenSoraT2V_B_122,
-<<<<<<< HEAD
     "OpenSoraT2V-L/122": OpenSoraT2V_L_122,
     "OpenSoraT2V-ROPE-L/122": OpenSoraT2V_ROPE_L_122,
-=======
-    "OpenSoraT2V-L/122": OpenSoraT2V_L_122,  # 2.8B  2.8B
->>>>>>> ec2813bc
     "OpenSoraT2V-S/111": OpenSoraT2V_S_111,
     "OpenSoraT2V-B/111": OpenSoraT2V_B_111,
     "OpenSoraT2V-L/111": OpenSoraT2V_L_111,
@@ -680,9 +676,9 @@
         'attention_mode': 'xformers', 
         'use_rope': True, 
         'model_max_length': 300, 
-        'max_height': 480, 
-        'max_width': 640, 
-        'num_frames': 61, 
+        'max_height': 480,
+        'max_width': 640,
+        'num_frames': 61,
         'use_image_num': 0, 
         'compress_kv_factor': 1, 
         'interpolation_scale_t': 1,
@@ -718,7 +714,7 @@
                             upcast_attention=False,
                             use_linear_projection=False,
                             use_additional_conditions=False, 
-                            downsampler=None, 
+                            downsampler=None,
                             interpolation_scale_t=args.interpolation_scale_t, 
                             interpolation_scale_h=args.interpolation_scale_h, 
                             interpolation_scale_w=args.interpolation_scale_w, 
